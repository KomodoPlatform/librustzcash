//! *An SQLite-based Zcash light client.*
//!
//! `zcash_client_sqlite` contains complete SQLite-based implementations of the [`WalletRead`],
//! [`WalletWrite`], and [`BlockSource`] traits from the [`zcash_client_backend`] crate. In
//! combination with [`zcash_client_backend`], it provides a full implementation of a SQLite-backed
//! client for the Zcash network.
//!
//! # Design
//!
//! The light client is built around two SQLite databases:
//!
//! - A cache database, used to inform the light client about new [`CompactBlock`]s. It is
//!   read-only within all light client APIs *except* for [`init_cache_database`] which
//!   can be used to initialize the database.
//!
//! - A data database, where the light client's state is stored. It is read-write within
//!   the light client APIs, and **assumed to be read-only outside these APIs**. Callers
//!   **MUST NOT** write to the database without using these APIs. Callers **MAY** read
//!   the database directly in order to extract information for display to users.
//!
//! # Features
//!
//! The `mainnet` feature configures the light client for use with the Zcash mainnet. By
//! default, the light client is configured for use with the Zcash testnet.
//!
//! [`WalletRead`]: zcash_client_backend::data_api::WalletRead
//! [`WalletWrite`]: zcash_client_backend::data_api::WalletWrite
//! [`BlockSource`]: zcash_client_backend::data_api::BlockSource
//! [`CompactBlock`]: zcash_client_backend::proto::compact_formats::CompactBlock
//! [`init_cache_database`]: crate::chain::init::init_cache_database

// Catch documentation errors caused by code changes.
#![deny(broken_intra_doc_links)]

use std::collections::HashMap;
use std::fmt;
use std::path::Path;

use rusqlite::{Connection, Statement, NO_PARAMS};

use zcash_primitives::{
    block::BlockHash,
    consensus::{self, BlockHeight},
    memo::Memo,
    merkle_tree::{CommitmentTree, IncrementalWitness},
    sapling::{Node, Nullifier, PaymentAddress},
    transaction::{components::Amount, Transaction, TxId},
    zip32::{AccountId, ExtendedFullViewingKey},
};

use zcash_client_backend::{
    address::RecipientAddress,
    data_api::{
        BlockSource, DecryptedTransaction, PrunedBlock, SentTransaction, WalletRead, WalletWrite,
    },
    encoding::encode_payment_address,
    proto::compact_formats::CompactBlock,
    wallet::SpendableNote,
};

use crate::error::SqliteClientError;

#[cfg(feature = "transparent-inputs")]
use {
    zcash_client_backend::{
        data_api::{WalletReadTransparent, WalletWriteTransparent},
        wallet::WalletTransparentOutput,
    },
    zcash_primitives::legacy::TransparentAddress,
};

pub mod chain;
pub mod error;
pub mod wallet;

/// The maximum number of blocks the wallet is allowed to rewind. This is
/// consistent with the bound in zcashd, and allows block data deeper than
/// this delta from the chain tip to be pruned.
pub(crate) const PRUNING_HEIGHT: u32 = 100;

/// A newtype wrapper for sqlite primary key values for the notes
/// table.
#[derive(Debug, Copy, Clone)]
pub enum NoteId {
    SentNoteId(i64),
    ReceivedNoteId(i64),
}

impl fmt::Display for NoteId {
    fn fmt(&self, f: &mut fmt::Formatter) -> fmt::Result {
        match self {
            NoteId::SentNoteId(id) => write!(f, "Sent Note {}", id),
            NoteId::ReceivedNoteId(id) => write!(f, "Received Note {}", id),
        }
    }
}

/// A newtype wrapper for sqlite primary key values for the utxos
/// table.
#[derive(Debug, Copy, Clone)]
pub struct UtxoId(pub i64);

/// A wrapper for the SQLite connection to the wallet database.
pub struct WalletDb<P> {
    conn: Connection,
    params: P,
}

impl<P: consensus::Parameters> WalletDb<P> {
    /// Construct a connection to the wallet database stored at the specified path.
    pub fn for_path<F: AsRef<Path>>(path: F, params: P) -> Result<Self, rusqlite::Error> {
        Connection::open(path).map(move |conn| WalletDb { conn, params })
    }

    /// Given a wallet database connection, obtain a handle for the write operations
    /// for that database. This operation may eagerly initialize and cache sqlite
    /// prepared statements that are used in write operations.
    pub fn get_update_ops(&self) -> Result<DataConnStmtCache<'_, P>, SqliteClientError> {
        Ok(
            DataConnStmtCache {
                wallet_db: self,
                stmt_insert_block: self.conn.prepare(
                    "INSERT INTO blocks (height, hash, time, sapling_tree)
                    VALUES (?, ?, ?, ?)",
                )?,
                stmt_insert_tx_meta: self.conn.prepare(
                    "INSERT INTO transactions (txid, block, tx_index)
                    VALUES (?, ?, ?)",
                )?,
                stmt_update_tx_meta: self.conn.prepare(
                    "UPDATE transactions
                    SET block = ?, tx_index = ? WHERE txid = ?",
                )?,
                stmt_insert_tx_data: self.conn.prepare(
                    "INSERT INTO transactions (txid, created, expiry_height, raw)
                    VALUES (?, ?, ?, ?)",
                )?,
                stmt_update_tx_data: self.conn.prepare(
                    "UPDATE transactions
                    SET expiry_height = ?, raw = ? WHERE txid = ?",
                )?,
                stmt_select_tx_ref: self.conn.prepare(
                    "SELECT id_tx FROM transactions WHERE txid = ?",
                )?,
                stmt_mark_sapling_note_spent: self.conn.prepare(
                    "UPDATE received_notes SET spent = ? WHERE nf = ?"
                )?,
                #[cfg(feature = "transparent-inputs")]
                stmt_mark_transparent_utxo_spent: self.conn.prepare(
                    "UPDATE utxos SET spent_in_tx = :spent_in_tx
                    WHERE prevout_txid = :prevout_txid
                    AND prevout_idx = :prevout_idx"
                )?,
                #[cfg(feature = "transparent-inputs")]
                stmt_insert_received_transparent_utxo: self.conn.prepare(
                    "INSERT INTO utxos (address, prevout_txid, prevout_idx, script, value_zat, height)
                    VALUES (:address, :prevout_txid, :prevout_idx, :script, :value_zat, :height)"
                )?,
                #[cfg(feature = "transparent-inputs")]
                stmt_delete_utxos: self.conn.prepare(
                    "DELETE FROM utxos WHERE address = :address AND height > :above_height"
                )?,
                stmt_insert_received_note: self.conn.prepare(
                    "INSERT INTO received_notes (tx, output_index, account, diversifier, value, rcm, memo, nf, is_change)
                    VALUES (:tx, :output_index, :account, :diversifier, :value, :rcm, :memo, :nf, :is_change)",
                )?,
                stmt_update_received_note: self.conn.prepare(
                    "UPDATE received_notes
                    SET account = :account,
                        diversifier = :diversifier,
                        value = :value,
                        rcm = :rcm,
                        nf = IFNULL(:nf, nf),
                        memo = IFNULL(:memo, memo),
                        is_change = IFNULL(:is_change, is_change)
                    WHERE tx = :tx AND output_index = :output_index",
                )?,
                stmt_select_received_note: self.conn.prepare(
                    "SELECT id_note FROM received_notes WHERE tx = ? AND output_index = ?"
                )?,
                stmt_update_sent_note: self.conn.prepare(
                    "UPDATE sent_notes
                    SET from_account = ?, address = ?, value = ?, memo = ?
                    WHERE tx = ? AND output_pool = ? AND output_index = ?",
                )?,
                stmt_insert_sent_note: self.conn.prepare(
                    "INSERT INTO sent_notes (tx, output_pool, output_index, from_account, address, value, memo)
                    VALUES (?, ?, ?, ?, ?, ?, ?)",
                )?,
                stmt_insert_witness: self.conn.prepare(
                    "INSERT INTO sapling_witnesses (note, block, witness)
                    VALUES (?, ?, ?)",
                )?,
                stmt_prune_witnesses: self.conn.prepare(
                    "DELETE FROM sapling_witnesses WHERE block < ?"
                )?,
                stmt_update_expired: self.conn.prepare(
                    "UPDATE received_notes SET spent = NULL WHERE EXISTS (
                        SELECT id_tx FROM transactions
                        WHERE id_tx = received_notes.spent AND block IS NULL AND expiry_height < ?
                    )",
                )?,
            }
        )
    }
}

impl<P: consensus::Parameters> WalletRead for WalletDb<P> {
    type Error = SqliteClientError;
    type NoteRef = NoteId;
    type TxRef = i64;

    fn block_height_extrema(&self) -> Result<Option<(BlockHeight, BlockHeight)>, Self::Error> {
        #[allow(deprecated)]
        wallet::block_height_extrema(self).map_err(SqliteClientError::from)
    }

    fn get_block_hash(&self, block_height: BlockHeight) -> Result<Option<BlockHash>, Self::Error> {
        #[allow(deprecated)]
        wallet::get_block_hash(self, block_height).map_err(SqliteClientError::from)
    }

    fn get_tx_height(&self, txid: TxId) -> Result<Option<BlockHeight>, Self::Error> {
        #[allow(deprecated)]
        wallet::get_tx_height(self, txid).map_err(SqliteClientError::from)
    }

    fn get_extended_full_viewing_keys(
        &self,
    ) -> Result<HashMap<AccountId, ExtendedFullViewingKey>, Self::Error> {
        #[allow(deprecated)]
        wallet::get_extended_full_viewing_keys(self)
    }

    fn get_address(&self, account: AccountId) -> Result<Option<PaymentAddress>, Self::Error> {
        #[allow(deprecated)]
        wallet::get_address(self, account)
    }

    fn is_valid_account_extfvk(
        &self,
        account: AccountId,
        extfvk: &ExtendedFullViewingKey,
    ) -> Result<bool, Self::Error> {
        #[allow(deprecated)]
        wallet::is_valid_account_extfvk(self, account, extfvk)
    }

    fn get_balance_at(
        &self,
        account: AccountId,
        anchor_height: BlockHeight,
    ) -> Result<Amount, Self::Error> {
        #[allow(deprecated)]
        wallet::get_balance_at(self, account, anchor_height)
    }

    fn get_transaction(&self, id_tx: i64) -> Result<Transaction, Self::Error> {
        #[allow(deprecated)]
        wallet::get_transaction(self, id_tx)
    }

    fn get_memo(&self, id_note: Self::NoteRef) -> Result<Memo, Self::Error> {
        #[allow(deprecated)]
        match id_note {
            NoteId::SentNoteId(id_note) => wallet::get_sent_memo(self, id_note),
            NoteId::ReceivedNoteId(id_note) => wallet::get_received_memo(self, id_note),
        }
    }

    fn get_commitment_tree(
        &self,
        block_height: BlockHeight,
    ) -> Result<Option<CommitmentTree<Node>>, Self::Error> {
        #[allow(deprecated)]
        wallet::get_commitment_tree(self, block_height)
    }

    #[allow(clippy::type_complexity)]
    fn get_witnesses(
        &self,
        block_height: BlockHeight,
    ) -> Result<Vec<(Self::NoteRef, IncrementalWitness<Node>)>, Self::Error> {
        #[allow(deprecated)]
        wallet::get_witnesses(self, block_height)
    }

    fn get_nullifiers(&self) -> Result<Vec<(AccountId, Nullifier)>, Self::Error> {
        #[allow(deprecated)]
        wallet::get_nullifiers(self)
    }

    fn get_all_nullifiers(&self) -> Result<Vec<(AccountId, Nullifier)>, Self::Error> {
        #[allow(deprecated)]
        wallet::get_all_nullifiers(self)
    }

    fn get_spendable_sapling_notes(
        &self,
        account: AccountId,
        anchor_height: BlockHeight,
    ) -> Result<Vec<SpendableNote>, Self::Error> {
        #[allow(deprecated)]
        wallet::transact::get_spendable_sapling_notes(self, account, anchor_height)
    }

    fn select_spendable_sapling_notes(
        &self,
        account: AccountId,
        target_value: Amount,
        anchor_height: BlockHeight,
    ) -> Result<Vec<SpendableNote>, Self::Error> {
        #[allow(deprecated)]
        wallet::transact::select_spendable_sapling_notes(self, account, target_value, anchor_height)
    }
}

#[cfg(feature = "transparent-inputs")]
impl<P: consensus::Parameters> WalletReadTransparent for WalletDb<P> {
    fn get_unspent_transparent_outputs(
        &self,
        address: &TransparentAddress,
        max_height: BlockHeight,
    ) -> Result<Vec<WalletTransparentOutput>, Self::Error> {
        wallet::get_unspent_transparent_outputs(self, address, max_height)
    }
}

/// The primary type used to implement [`WalletWrite`] for the SQLite database.
///
/// A data structure that stores the SQLite prepared statements that are
/// required for the implementation of [`WalletWrite`] against the backing
/// store.
///
/// [`WalletWrite`]: zcash_client_backend::data_api::WalletWrite
pub struct DataConnStmtCache<'a, P> {
    wallet_db: &'a WalletDb<P>,
    stmt_insert_block: Statement<'a>,

    stmt_insert_tx_meta: Statement<'a>,
    stmt_update_tx_meta: Statement<'a>,

    stmt_insert_tx_data: Statement<'a>,
    stmt_update_tx_data: Statement<'a>,
    stmt_select_tx_ref: Statement<'a>,

    stmt_mark_sapling_note_spent: Statement<'a>,
    #[cfg(feature = "transparent-inputs")]
    stmt_mark_transparent_utxo_spent: Statement<'a>,

    #[cfg(feature = "transparent-inputs")]
    stmt_insert_received_transparent_utxo: Statement<'a>,
    #[cfg(feature = "transparent-inputs")]
    stmt_delete_utxos: Statement<'a>,
    stmt_insert_received_note: Statement<'a>,
    stmt_update_received_note: Statement<'a>,
    stmt_select_received_note: Statement<'a>,

    stmt_insert_sent_note: Statement<'a>,
    stmt_update_sent_note: Statement<'a>,

    stmt_insert_witness: Statement<'a>,
    stmt_prune_witnesses: Statement<'a>,
    stmt_update_expired: Statement<'a>,
}

impl<'a, P: consensus::Parameters> WalletRead for DataConnStmtCache<'a, P> {
    type Error = SqliteClientError;
    type NoteRef = NoteId;
    type TxRef = i64;

    fn block_height_extrema(&self) -> Result<Option<(BlockHeight, BlockHeight)>, Self::Error> {
        self.wallet_db.block_height_extrema()
    }

    fn get_block_hash(&self, block_height: BlockHeight) -> Result<Option<BlockHash>, Self::Error> {
        self.wallet_db.get_block_hash(block_height)
    }

    fn get_tx_height(&self, txid: TxId) -> Result<Option<BlockHeight>, Self::Error> {
        self.wallet_db.get_tx_height(txid)
    }

    fn get_extended_full_viewing_keys(
        &self,
    ) -> Result<HashMap<AccountId, ExtendedFullViewingKey>, Self::Error> {
        self.wallet_db.get_extended_full_viewing_keys()
    }

    fn get_address(&self, account: AccountId) -> Result<Option<PaymentAddress>, Self::Error> {
        self.wallet_db.get_address(account)
    }

    fn is_valid_account_extfvk(
        &self,
        account: AccountId,
        extfvk: &ExtendedFullViewingKey,
    ) -> Result<bool, Self::Error> {
        self.wallet_db.is_valid_account_extfvk(account, extfvk)
    }

    fn get_balance_at(
        &self,
        account: AccountId,
        anchor_height: BlockHeight,
    ) -> Result<Amount, Self::Error> {
        self.wallet_db.get_balance_at(account, anchor_height)
    }

    fn get_transaction(&self, id_tx: i64) -> Result<Transaction, Self::Error> {
        self.wallet_db.get_transaction(id_tx)
    }

    fn get_memo(&self, id_note: Self::NoteRef) -> Result<Memo, Self::Error> {
        self.wallet_db.get_memo(id_note)
    }

    fn get_commitment_tree(
        &self,
        block_height: BlockHeight,
    ) -> Result<Option<CommitmentTree<Node>>, Self::Error> {
        self.wallet_db.get_commitment_tree(block_height)
    }

    #[allow(clippy::type_complexity)]
    fn get_witnesses(
        &self,
        block_height: BlockHeight,
    ) -> Result<Vec<(Self::NoteRef, IncrementalWitness<Node>)>, Self::Error> {
        self.wallet_db.get_witnesses(block_height)
    }

    fn get_nullifiers(&self) -> Result<Vec<(AccountId, Nullifier)>, Self::Error> {
        self.wallet_db.get_nullifiers()
    }

    fn get_all_nullifiers(&self) -> Result<Vec<(AccountId, Nullifier)>, Self::Error> {
        self.wallet_db.get_all_nullifiers()
    }

    fn get_spendable_sapling_notes(
        &self,
        account: AccountId,
        anchor_height: BlockHeight,
    ) -> Result<Vec<SpendableNote>, Self::Error> {
        self.wallet_db
            .get_spendable_sapling_notes(account, anchor_height)
    }

    fn select_spendable_sapling_notes(
        &self,
        account: AccountId,
        target_value: Amount,
        anchor_height: BlockHeight,
    ) -> Result<Vec<SpendableNote>, Self::Error> {
        self.wallet_db
            .select_spendable_sapling_notes(account, target_value, anchor_height)
    }
}

#[cfg(feature = "transparent-inputs")]
impl<'a, P: consensus::Parameters> WalletReadTransparent for DataConnStmtCache<'a, P> {
    fn get_unspent_transparent_outputs(
        &self,
        address: &TransparentAddress,
        max_height: BlockHeight,
    ) -> Result<Vec<WalletTransparentOutput>, Self::Error> {
        self.wallet_db
            .get_unspent_transparent_outputs(address, max_height)
    }
}

impl<'a, P: consensus::Parameters> DataConnStmtCache<'a, P> {
    fn transactionally<F, A>(&mut self, f: F) -> Result<A, SqliteClientError>
    where
        F: FnOnce(&mut Self) -> Result<A, SqliteClientError>,
    {
        self.wallet_db.conn.execute("BEGIN IMMEDIATE", NO_PARAMS)?;
        match f(self) {
            Ok(result) => {
                self.wallet_db.conn.execute("COMMIT", NO_PARAMS)?;
                Ok(result)
            }
            Err(error) => {
                match self.wallet_db.conn.execute("ROLLBACK", NO_PARAMS) {
                    Ok(_) => Err(error),
                    Err(e) =>
                        // Panicking here is probably the right thing to do, because it
                        // means the database is corrupt.
                        panic!(
                            "Rollback failed with error {} while attempting to recover from error {}; database is likely corrupt.",
                            e,
                            error
                        )
                }
            }
        }
    }
}

#[allow(deprecated)]
impl<'a, P: consensus::Parameters> WalletWrite for DataConnStmtCache<'a, P> {
    #[allow(clippy::type_complexity)]
    fn advance_by_block(
        &mut self,
        block: &PrunedBlock,
        updated_witnesses: &[(Self::NoteRef, IncrementalWitness<Node>)],
    ) -> Result<Vec<(Self::NoteRef, IncrementalWitness<Node>)>, Self::Error> {
        // database updates for each block are transactional
        self.transactionally(|up| {
            // Insert the block into the database.
            wallet::insert_block(
                up,
                block.block_height,
                block.block_hash,
                block.block_time,
                block.commitment_tree,
            )?;

            let mut new_witnesses = vec![];
            for tx in block.transactions {
                let tx_row = wallet::put_tx_meta(up, tx, block.block_height)?;

                // Mark notes as spent and remove them from the scanning cache
                for spend in &tx.shielded_spends {
                    wallet::mark_sapling_note_spent(up, tx_row, &spend.nf)?;
                }

                for output in &tx.shielded_outputs {
                    let received_note_id = wallet::put_received_note(up, output, tx_row)?;

                    // Save witness for note.
                    new_witnesses.push((received_note_id, output.witness.clone()));
                }
            }

            // Insert current new_witnesses into the database.
            for (received_note_id, witness) in updated_witnesses.iter().chain(new_witnesses.iter())
            {
                if let NoteId::ReceivedNoteId(rnid) = *received_note_id {
                    wallet::insert_witness(up, rnid, witness, block.block_height)?;
                } else {
                    return Err(SqliteClientError::InvalidNoteId);
                }
            }

<<<<<<< HEAD
            // Prune the stored witnesses (we only expect rollbacks of at most 100 blocks).
            let below_height = if block.block_height < BlockHeight::from(100) {
                BlockHeight::from(0)
            } else {
                block.block_height - 100
            };
            wallet::prune_witnesses(up, below_height)?;
=======
            // Prune the stored witnesses (we only expect rollbacks of at most PRUNING_HEIGHT blocks).
            wallet::prune_witnesses(up, block.block_height - PRUNING_HEIGHT)?;
>>>>>>> db2ee0d7

            // Update now-expired transactions that didn't get mined.
            wallet::update_expired_notes(up, block.block_height)?;

            Ok(new_witnesses)
        })
    }

    fn store_decrypted_tx(
        &mut self,
        d_tx: &DecryptedTransaction,
    ) -> Result<Self::TxRef, Self::Error> {
        let nullifiers = self.wallet_db.get_all_nullifiers()?;
        self.transactionally(|up| {
            let tx_ref = wallet::put_tx_data(up, d_tx.tx, None)?;

            let mut spending_account_id: Option<AccountId> = None;
            for output in d_tx.sapling_outputs {
                if output.outgoing {
                    wallet::put_sent_note(
                        up,
                        tx_ref,
                        output.index,
                        output.account,
                        &output.to,
                        Amount::from_u64(output.note.value)
                            .map_err(|_| SqliteClientError::CorruptedData("Note value invalid.".to_string()))?,
                        Some(&output.memo),
                    )?;
                } else {
                    match spending_account_id {
                        Some(id) =>
                            if id != output.account {
                                panic!("Unable to determine a unique account identifier for z->t spend.");
                            }
                        None => {
                            spending_account_id = Some(output.account);
                        }
                    }

                    wallet::put_received_note(up, output, tx_ref)?;
                }
            }

            // If we have some transparent outputs:
            if !d_tx.tx.transparent_bundle().iter().any(|b| b.vout.is_empty()) {
                // If the transaction contains shielded spends from our wallet, we will store z->t
                // transactions we observe in the same way they would be stored by
                // create_spend_to_address. 
                if let Some((account_id, _)) = nullifiers.iter().find(
                    |(_, nf)|
                        d_tx.tx.sapling_bundle().iter().flat_map(|b| b.shielded_spends.iter())
                        .any(|input| *nf == input.nullifier)
                ) {
                    for (output_index, txout) in d_tx.tx.transparent_bundle().iter().flat_map(|b| b.vout.iter()).enumerate() {
                        wallet::put_sent_utxo(
                            up,
                            tx_ref,
                            output_index,
                            *account_id,
                            &txout.script_pubkey.address().unwrap(),
                            txout.value,
                        )?;
                    }
                }
            }
            Ok(tx_ref)
        })
    }

    fn store_sent_tx(&mut self, sent_tx: &SentTransaction) -> Result<Self::TxRef, Self::Error> {
        // Update the database atomically, to ensure the result is internally consistent.
        self.transactionally(|up| {
            let tx_ref = wallet::put_tx_data(up, sent_tx.tx, Some(sent_tx.created))?;

            // Mark notes as spent.
            //
            // This locks the notes so they aren't selected again by a subsequent call to
            // create_spend_to_address() before this transaction has been mined (at which point the notes
            // get re-marked as spent).
            //
            // Assumes that create_spend_to_address() will never be called in parallel, which is a
            // reasonable assumption for a light client such as a mobile phone.
            if let Some(bundle) = sent_tx.tx.sapling_bundle() {
                for spend in &bundle.shielded_spends {
                    wallet::mark_sapling_note_spent(up, tx_ref, &spend.nullifier)?;
                }
            }

            #[cfg(feature = "transparent-inputs")]
            for utxo_outpoint in &sent_tx.utxos_spent {
                wallet::mark_transparent_utxo_spent(up, tx_ref, utxo_outpoint)?;
            }

            for output in &sent_tx.outputs {
                match output.recipient_address {
                    RecipientAddress::Shielded(addr) => wallet::insert_sent_note(
                        up,
                        tx_ref,
                        output.output_index,
                        sent_tx.account,
                        addr,
                        output.value,
                        output.memo.as_ref(),
                    )?,
                    RecipientAddress::Transparent(addr) => wallet::insert_sent_utxo(
                        up,
                        tx_ref,
                        output.output_index,
                        sent_tx.account,
                        addr,
                        output.value,
                    )?,
                }
            }

            // Return the row number of the transaction, so the caller can fetch it for sending.
            Ok(tx_ref)
        })
    }

    fn rewind_to_height(&mut self, block_height: BlockHeight) -> Result<(), Self::Error> {
        wallet::rewind_to_height(self.wallet_db, block_height)
    }
}

#[cfg(feature = "transparent-inputs")]
impl<'a, P: consensus::Parameters> WalletWriteTransparent for DataConnStmtCache<'a, P> {
    type UtxoRef = UtxoId;

    fn put_received_transparent_utxo(
        &mut self,
        output: &WalletTransparentOutput,
    ) -> Result<Self::UtxoRef, Self::Error> {
        wallet::put_received_transparent_utxo(self, output)
    }
}

/// A wrapper for the SQLite connection to the block cache database.
pub struct BlockDb(Connection);

impl BlockDb {
    /// Opens a connection to the wallet database stored at the specified path.
    pub fn for_path<P: AsRef<Path>>(path: P) -> Result<Self, rusqlite::Error> {
        Connection::open(path).map(BlockDb)
    }
}

impl BlockSource for BlockDb {
    type Error = SqliteClientError;

    fn with_blocks<F>(
        &self,
        from_height: BlockHeight,
        limit: Option<u32>,
        with_row: F,
    ) -> Result<(), Self::Error>
    where
        F: FnMut(CompactBlock) -> Result<(), Self::Error>,
    {
        chain::with_blocks(self, from_height, limit, with_row)
    }
}

fn address_from_extfvk<P: consensus::Parameters>(
    params: &P,
    extfvk: &ExtendedFullViewingKey,
) -> String {
    let addr = extfvk.default_address().1;
    encode_payment_address(params.hrp_sapling_payment_address(), &addr)
}

#[cfg(test)]
mod tests {
    use ff::PrimeField;
    use group::GroupEncoding;
    use protobuf::Message;
    use rand_core::{OsRng, RngCore};
    use rusqlite::params;

    use zcash_client_backend::{
        keys::{sapling, UnifiedFullViewingKey},
        proto::compact_formats::{
            CompactBlock, CompactSaplingOutput, CompactSaplingSpend, CompactTx,
        },
    };

    #[cfg(feature = "transparent-inputs")]
    use zcash_primitives::{legacy, legacy::keys::IncomingViewingKey};

    use zcash_primitives::{
        block::BlockHash,
        consensus::{BlockHeight, Network, NetworkUpgrade, Parameters},
        legacy::TransparentAddress,
        memo::MemoBytes,
        sapling::{
            note_encryption::sapling_note_encryption, util::generate_random_rseed, Note, Nullifier,
            PaymentAddress,
        },
        transaction::components::Amount,
        zip32::ExtendedFullViewingKey,
    };

    use crate::{wallet::init::init_accounts_table, AccountId, WalletDb};

    use super::BlockDb;

    #[cfg(feature = "mainnet")]
    pub(crate) fn network() -> Network {
        Network::MainNetwork
    }

    #[cfg(not(feature = "mainnet"))]
    pub(crate) fn network() -> Network {
        Network::TestNetwork
    }

    #[cfg(feature = "mainnet")]
    pub(crate) fn sapling_activation_height() -> BlockHeight {
        Network::MainNetwork
            .activation_height(NetworkUpgrade::Sapling)
            .unwrap()
    }

    #[cfg(not(feature = "mainnet"))]
    pub(crate) fn sapling_activation_height() -> BlockHeight {
        Network::TestNetwork
            .activation_height(NetworkUpgrade::Sapling)
            .unwrap()
    }

    #[cfg(test)]
    pub(crate) fn init_test_accounts_table(
        db_data: &WalletDb<Network>,
    ) -> (ExtendedFullViewingKey, Option<TransparentAddress>) {
        let seed = [0u8; 32];
        let account = AccountId::from(0);
        let extsk = sapling::spending_key(&seed, network().coin_type(), account);
        let extfvk = ExtendedFullViewingKey::from(&extsk);

        #[cfg(feature = "transparent-inputs")]
        let (tkey, taddr) = {
            let tkey = legacy::keys::AccountPrivKey::from_seed(&network(), &seed, account)
                .unwrap()
                .to_account_pubkey();
            let taddr = tkey.derive_external_ivk().unwrap().default_address().0;
            (Some(tkey), Some(taddr))
        };

        #[cfg(not(feature = "transparent-inputs"))]
        let taddr = None;

        let ufvk = UnifiedFullViewingKey::new(
            account,
            #[cfg(feature = "transparent-inputs")]
            tkey,
            Some(extfvk.clone()),
        )
        .unwrap();

        init_accounts_table(db_data, &[ufvk]).unwrap();

        (extfvk, taddr)
    }

    /// Create a fake CompactBlock at the given height, containing a single output paying
    /// the given address. Returns the CompactBlock and the nullifier for the new note.
    pub(crate) fn fake_compact_block(
        height: BlockHeight,
        prev_hash: BlockHash,
        extfvk: ExtendedFullViewingKey,
        value: Amount,
    ) -> (CompactBlock, Nullifier) {
        let to = extfvk.default_address().1;

        // Create a fake Note for the account
        let mut rng = OsRng;
        let rseed = generate_random_rseed(&network(), height, &mut rng);
        let note = Note {
            g_d: to.diversifier().g_d().unwrap(),
            pk_d: *to.pk_d(),
            value: value.into(),
            rseed,
        };
        let encryptor = sapling_note_encryption::<_, Network>(
            Some(extfvk.fvk.ovk),
            note.clone(),
            to,
            MemoBytes::empty(),
            &mut rng,
        );
        let cmu = note.cmu().to_repr().as_ref().to_vec();
        let epk = encryptor.epk().to_bytes().to_vec();
        let enc_ciphertext = encryptor.encrypt_note_plaintext();

        // Create a fake CompactBlock containing the note
        let mut cout = CompactSaplingOutput::new();
        cout.set_cmu(cmu);
        cout.set_ephemeralKey(epk);
        cout.set_ciphertext(enc_ciphertext.as_ref()[..52].to_vec());
        let mut ctx = CompactTx::new();
        let mut txid = vec![0; 32];
        rng.fill_bytes(&mut txid);
        ctx.set_hash(txid);
        ctx.outputs.push(cout);
        let mut cb = CompactBlock::new();
        cb.set_height(u64::from(height));
        cb.hash.resize(32, 0);
        rng.fill_bytes(&mut cb.hash);
        cb.prevHash.extend_from_slice(&prev_hash.0);
        cb.vtx.push(ctx);
        (cb, note.nf(&extfvk.fvk.vk, 0))
    }

    /// Create a fake CompactBlock at the given height, spending a single note from the
    /// given address.
    pub(crate) fn fake_compact_block_spending(
        height: BlockHeight,
        prev_hash: BlockHash,
        (nf, in_value): (Nullifier, Amount),
        extfvk: ExtendedFullViewingKey,
        to: PaymentAddress,
        value: Amount,
    ) -> CompactBlock {
        let mut rng = OsRng;
        let rseed = generate_random_rseed(&network(), height, &mut rng);

        // Create a fake CompactBlock containing the note
        let mut cspend = CompactSaplingSpend::new();
        cspend.set_nf(nf.to_vec());
        let mut ctx = CompactTx::new();
        let mut txid = vec![0; 32];
        rng.fill_bytes(&mut txid);
        ctx.set_hash(txid);
        ctx.spends.push(cspend);

        // Create a fake Note for the payment
        ctx.outputs.push({
            let note = Note {
                g_d: to.diversifier().g_d().unwrap(),
                pk_d: *to.pk_d(),
                value: value.into(),
                rseed,
            };
            let encryptor = sapling_note_encryption::<_, Network>(
                Some(extfvk.fvk.ovk),
                note.clone(),
                to,
                MemoBytes::empty(),
                &mut rng,
            );
            let cmu = note.cmu().to_repr().as_ref().to_vec();
            let epk = encryptor.epk().to_bytes().to_vec();
            let enc_ciphertext = encryptor.encrypt_note_plaintext();

            let mut cout = CompactSaplingOutput::new();
            cout.set_cmu(cmu);
            cout.set_ephemeralKey(epk);
            cout.set_ciphertext(enc_ciphertext.as_ref()[..52].to_vec());
            cout
        });

        // Create a fake Note for the change
        ctx.outputs.push({
            let change_addr = extfvk.default_address().1;
            let rseed = generate_random_rseed(&network(), height, &mut rng);
            let note = Note {
                g_d: change_addr.diversifier().g_d().unwrap(),
                pk_d: *change_addr.pk_d(),
                value: (in_value - value).unwrap().into(),
                rseed,
            };
            let encryptor = sapling_note_encryption::<_, Network>(
                Some(extfvk.fvk.ovk),
                note.clone(),
                change_addr,
                MemoBytes::empty(),
                &mut rng,
            );
            let cmu = note.cmu().to_repr().as_ref().to_vec();
            let epk = encryptor.epk().to_bytes().to_vec();
            let enc_ciphertext = encryptor.encrypt_note_plaintext();

            let mut cout = CompactSaplingOutput::new();
            cout.set_cmu(cmu);
            cout.set_ephemeralKey(epk);
            cout.set_ciphertext(enc_ciphertext.as_ref()[..52].to_vec());
            cout
        });

        let mut cb = CompactBlock::new();
        cb.set_height(u64::from(height));
        cb.hash.resize(32, 0);
        rng.fill_bytes(&mut cb.hash);
        cb.prevHash.extend_from_slice(&prev_hash.0);
        cb.vtx.push(ctx);
        cb
    }

    /// Insert a fake CompactBlock into the cache DB.
    pub(crate) fn insert_into_cache(db_cache: &BlockDb, cb: &CompactBlock) {
        let cb_bytes = cb.write_to_bytes().unwrap();
        db_cache
            .0
            .prepare("INSERT INTO compactblocks (height, data) VALUES (?, ?)")
            .unwrap()
            .execute(params![u32::from(cb.height()), cb_bytes,])
            .unwrap();
    }
}<|MERGE_RESOLUTION|>--- conflicted
+++ resolved
@@ -544,7 +544,6 @@
                 }
             }
 
-<<<<<<< HEAD
             // Prune the stored witnesses (we only expect rollbacks of at most 100 blocks).
             let below_height = if block.block_height < BlockHeight::from(100) {
                 BlockHeight::from(0)
@@ -552,10 +551,6 @@
                 block.block_height - 100
             };
             wallet::prune_witnesses(up, below_height)?;
-=======
-            // Prune the stored witnesses (we only expect rollbacks of at most PRUNING_HEIGHT blocks).
-            wallet::prune_witnesses(up, block.block_height - PRUNING_HEIGHT)?;
->>>>>>> db2ee0d7
 
             // Update now-expired transactions that didn't get mined.
             wallet::update_expired_notes(up, block.block_height)?;
@@ -604,7 +599,7 @@
             if !d_tx.tx.transparent_bundle().iter().any(|b| b.vout.is_empty()) {
                 // If the transaction contains shielded spends from our wallet, we will store z->t
                 // transactions we observe in the same way they would be stored by
-                // create_spend_to_address. 
+                // create_spend_to_address.
                 if let Some((account_id, _)) = nullifiers.iter().find(
                     |(_, nf)|
                         d_tx.tx.sapling_bundle().iter().flat_map(|b| b.shielded_spends.iter())
