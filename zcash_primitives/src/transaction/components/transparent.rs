--- conflicted
+++ resolved
@@ -111,8 +111,7 @@
     pub sequence: u32,
 }
 
-<<<<<<< HEAD
-impl TxIn {
+impl impl TxIn<Authorized> {
     #[cfg(feature = "transparent-inputs")]
     #[cfg_attr(docsrs, doc(cfg(feature = "transparent-inputs")))]
     pub fn new(prevout: OutPoint, sequence: u32) -> Self {
@@ -123,9 +122,6 @@
         }
     }
 
-=======
-impl TxIn<Authorized> {
->>>>>>> db2ee0d7
     pub fn read<R: Read>(mut reader: &mut R) -> io::Result<Self> {
         let prevout = OutPoint::read(&mut reader)?;
         let script_sig = Script::read(&mut reader)?;
